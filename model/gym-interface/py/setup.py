--- conflicted
+++ resolved
@@ -21,12 +21,8 @@
 setup(
     name="ns3ai_gym_env",
     version="0.0.1",
-<<<<<<< HEAD
-    install_requires=["numpy", "gymnasium", "protobuf==3.20.3"],
+    install_requires=["numpy", "gymnasium", "protobuf"],
     packages=["messages_pb2", "ns3ai_gym_msg_py", "ns3ai_gym_env"],
     package_dir={"ns3ai_gym_msg_py": "ns3ai_gym_msg_py"},
     package_data={"ns3ai_gym_msg_py": ["*.so"]},
-=======
-    install_requires=["numpy", "gymnasium", "protobuf"],
->>>>>>> b8c98582
 )