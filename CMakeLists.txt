--- conflicted
+++ resolved
@@ -82,16 +82,6 @@
         model/gym-interface/cpp/spaces.h
 )
 
-<<<<<<< HEAD
-build_lib(
-        LIBNAME ai
-        SOURCE_FILES ${msg_interface_srcs} ${gym_interface_srcs}
-        HEADER_FILES ${msg_interface_hdrs} ${gym_interface_hdrs}
-        LIBRARIES_TO_LINK ${libcore} protobuf::libprotobuf
-)
-
-=======
->>>>>>> b8c98582
 # protobuf_generate function is missing in some installations by package manager
 check_function_exists(protobuf_generate protobuf_generate_exists)
 if(${protobuf_generate_exists})
