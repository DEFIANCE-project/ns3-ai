--- conflicted
+++ resolved
@@ -1,106 +1,49 @@
 # ns3-ai
-<<<<<<< HEAD
 
 ## Introduction
 
-[ns–3](https://www.nsnam.org/) is widely recognized as an excellent open-source networking simulation 
-tool utilized in network research and education. In recent times, there has been a growing interest in 
-integrating AI algorithms into network research, with many researchers opting for open-source frameworks 
-such as [TensorFlow](https://www.tensorflow.org/) and [PyTorch](https://pytorch.org/). Integrating the 
-ML frameworks with simulation tools in source code level has proven to be a challenging task due to their 
-independent development. As a result, it is more practical and convenient to establish a connection 
+[ns–3](https://www.nsnam.org/) is widely recognized as an excellent open-source networking simulation
+tool utilized in network research and education. In recent times, there has been a growing interest in
+integrating AI algorithms into network research, with many researchers opting for open-source frameworks
+such as [TensorFlow](https://www.tensorflow.org/) and [PyTorch](https://pytorch.org/). Integrating the
+ML frameworks with simulation tools in source code level has proven to be a challenging task due to their
+independent development. As a result, it is more practical and convenient to establish a connection
 between the two through interprocess data transmission.
 
 <p align="center">
     <img src="./docs/architecture.png" alt="arch" width="500"/>
 </p>
 
-Our model offers an efficient solution to facilitate the data exchange between ns-3 and Python-based 
-AI frameworks. It does not implement any specific AI algorithms. Instead, it focuses on enabling 
-interconnectivity between Python and C++. Therefore, it is necessary to separately install the desired AI 
-framework. Then, by cloning or downloading our work and importing the relevant Python modules, you can 
+Our model offers an efficient solution to facilitate the data exchange between ns-3 and Python-based
+AI frameworks. It does not implement any specific AI algorithms. Instead, it focuses on enabling
+interconnectivity between Python and C++. Therefore, it is necessary to separately install the desired AI
+framework. Then, by cloning or downloading our work and importing the relevant Python modules, you can
 seamlessly exchange data between ns-3 and your AI algorithms.
 
-The approach for enabling this data exchange is inspired by [ns3-gym](https://github.com/tkn-tub/ns3-gym), 
-but it utilizes a shared-memory-based approach, which not only ensures faster execution but also provides 
+The approach for enabling this data exchange is inspired by [ns3-gym](https://github.com/tkn-tub/ns3-gym),
+but it utilizes a shared-memory-based approach, which not only ensures faster execution but also provides
 greater flexibility.
 
 ### Features
 
 - High-performance data interaction module in both C++ and Python side.
 - A high-level [Gym interface](model/gym-interface) for using Gymnasium APIs, and a low-level
-[message interface](model/msg-interface) for customizing the shared data.
+  [message interface](model/msg-interface) for customizing the shared data.
 - Useful skeleton code to easily integrate with AI frameworks on Python side.
 
 ## Installation
-=======
-
-## Online Tutorial:
-
-Join us in this [online recording](https://vimeo.com/566296651) to get better knowledge about ns3-ai! The slides
-introduce the ns3-ai model could also be
-found [here](https://www.nsnam.org/wp-content/uploads/2021/tutorials/ns3-ai-tutorial-June-2021.pdf)!
-
-## Description
-
-The [ns–3](https://www.nsnam.org/) simulator is an open-source networking simulation tool implemented by C++ and wildly
-used for network research and education. Currently, more and more researchers are willing to apply AI algorithms to
-network research. Most AI algorithms are likely to rely on open source frameworks such
-as [TensorFlow](https://www.tensorflow.org/) and [PyTorch](https://pytorch.org/). These two parts are developed
-independently and extremely hard to merge, so it is more reasonable and convenient to connect these two tasks with data
-interaction. Our model provides a high-efficiency solution to enable the data interaction between ns-3 and other python
-based AI frameworks.
-
-This module does not provide any AI algorithms or rely on any frameworks but instead is providing a Python module that
-enables AI interconnect, so the AI framework needs to be separately installed. You only need to clone or download this
-work, then import the Python modules, you could use this work to exchange data between ns-3 and your AI algorithms.
-
-Inspired by [ns3-gym](https://github.com/tkn-tub/ns3-gym), but using a different approach which is faster and more
-flexible.
-
-### Features
-
-- High-performance data interaction module (using shared memory).
-- Provide a high-level interface for different AI algorithms.
-- Easy to integrate with other AI frameworks.
-
-## Installation
-
-### 1. Install this module in ns-3
-
-#### Get ns-3:
-
-This module needs to be built within ns-3, so you need to get a ns-3-dev or other ns-3 codes first.
->>>>>>> 1961710a
 
 Check out [install.md](./docs/install.md) for how to install and setup ns3-ai.
 
-<<<<<<< HEAD
 ## Quickstart on ns3-ai
 
 ### Demo
-=======
-#### Add this module
-
-```Shell
-cd $YOUR_NS3_CODE/contrib
-git clone https://github.com/hust-diangroup/ns3-ai.git
-```
-
-#### Reconfigure ns-3
-
-```Shell
-./ns3 clean
-./ns3 configure
-```
->>>>>>> 1961710a
 
 To get started on ns3-ai, check out the [A-Plus-B](examples/a-plus-b) example. This example shows how
 C++ passes two numbers to Python and their sum is passed back to C++, with the implementation using
 all available interfaces: Gym interface, message interface (struct-based) and message
 interface (vector-based).
 
-<<<<<<< HEAD
 ### Documentation
 
 Ready to deploy ns3-ai in your own research? Before you code, please go over the tutorials on
@@ -126,137 +69,28 @@
 to meet VR delay and throughput requirements. Model optimization is in progress.
 
 ### [RL-TCP](examples/rl-tcp/)
-=======
-#### Install
-
-Python 3 is used and tested. It's recommended to use ns3-ai under a Conda environment.
-
-```Shell
-cd $YOUR_NS3_CODE/contrib/ns3-ai/py_interface
-pip3 install . --user
-```
-
-#### Basic usage
-
-``` Python
-import py_interface
-mempool_key = 1234                                          # memory pool key, arbitrary integer large than 1000
-mem_size = 4096                                             # memory pool size in bytes
-memblock_key = 2333                                         # memory block key, need to keep the same in the ns-3 script
-py_interface.Init(mempool_key, mem_size) # key poolSize
-v = ShmBigVar(memblock_key, c_int*10)
-with v as o:
-    for i in range(10):
-        o[i] = c_int(i)
-    print(*o)
-py_interface.FreeMemory()
-```
-
-## Shared Memory Pool
-
-The ns3-ai module interconnects the ns-3 and AI frameworks by transferring data through the shared memory pool. The
-memory can be accessed by both sides and controlled mainly in ns-3. The shared memory pool is defined
-in `ns3-ai/model/memory-pool.h`.  
-The `CtrlInfoBlock` is the control block of the all shared memory pool, the `SharedMemoryCtrl` is the control block of
-each shared memory, and the `SharedMemoryLockable` is the actual shared memory used for data exchange. In each memory
-block, we use version and nextVersion as the lock indicator. The synchronization for reading/writing locks and the
-events update are accomplished by the lock indicator. For every process that wants to access or modify the data, it will
-compare the `version` variable and the `nextVersion` variable. If they are the same, it means that the memory is
-reachable. Then it will add one to the next version atomically to lock the memory and also add one to the version after
-its operation to the memory to unlock the memory. Besides the version of the memory acts as the signal to tell different
-processes the current state of the memory block, which provides different methods to synchronize.
-
-```
-|SharedMemoryBlock1|
-|SharedMemoryBlock2|
-|SharedMemoryBlock3|
-...
-...
-...
-|ControlMemoryBlock3|
-|ControlMemoryBlock2|
-|ControlMemoryBlock1|
-|MemoryPoolContrlBlk|
-```
-
-## Examples
-
-### Quick Start on how to us ns3-ai - [a_plus_b](https://github.com/hust-diangroup/ns3-ai/tree/master/examples/a_plus_b)
-
-This example show how you can use ns3-ai by a very simple case that you transfer the data from ns-3 to python side and
-calculate a + b in the python to put back the results. Please check the README in it for more details.
-
-### [RL-TCP](https://github.com/hust-diangroup/ns3-ai/blob/master/examples/rl-tcp/)
-
-This example is inspired by [ns3-gym example](https://github.com/tkn-tub/ns3-gym#rl-tcp). We build this example for the
-benchmarking and to compare with their module.
-
-#### Build and Run
-
-Run ns-3 example:
-
-```
-cp -r contrib/ns3-ai/examples/rl-tcp scratch/
-cd scratch/rl-tcp/
-python3 run_tcp_rl.py --use_rl --result
-```
-
-### [LTE_CQI](https://github.com/hust-diangroup/ns3-ai/blob/master/examples/lte_cqi/)
-
-This original work is done based on [5G NR](https://5g-lena.cttc.es/) branch in ns-3. We made some changes to make it
-also run in LTE codebase in ns-3 mainline. We didn't reproduce all the experiments on LTE, and the results used in this
-document are based on NR work.
->>>>>>> 1961710a
 
 This example is inspired by [ns3-gym example](https://github.com/tkn-tub/ns3-gym#rl-tcp). We build this example for the
 [benchmarking](./docs/benchmarking) and to compare with their module.
 
-<<<<<<< HEAD
 ### [Rate-Control](examples/rate-control)
 
 This is an example that shows how to develop a new rate control algorithm for the ns-3 Wi-Fi module using ns3-ai.
 Available examples are Constant Rate and Thompson Sampling.
 
 ### [LTE-CQI](examples/lte-cqi/)
-=======
-Run ns-3 example:
-If you want to test the LSTM, you can run another python script but you may need to
-install [TensorFlow](https://www.tensorflow.org/) environment first.
-
-```Shell
-cp -r contrib/ns3-ai/examples/lte_cqi scratch/
-cd scratch/lte_cqi/
-python3 run_online_lstm.py 1
-```    
-
-**NOTE: If the program does not exit normally, you need to run `freeshm.sh` to release the shared memory manually.**
-
-### [Rate-Control](https://github.com/hust-diangroup/ns3-ai/tree/master/examples/rate-control)
-
-This is an example that shows how to develop a new rate control algorithm for the Wi-Fi model in ns-3 using the ns3-ai
-model.
-
-#### Usage
->>>>>>> 1961710a
 
 This original work is done based on [5G NR](https://5g-lena.cttc.es/) branch in ns-3. We made some changes to make it
 also run in LTE codebase in ns-3 mainline. We didn't reproduce all the experiments on LTE, and the results in our paper
 are based on NR work.
 
-<<<<<<< HEAD
 ## Other materials
-=======
-```shell
-cp -r contrib/ns3-ai/examples/rate-control scratch/
-cd scratch/rate-control
-```
->>>>>>> 1961710a
 
 ### Google Summer of Code 2023
 
-'ns3-ai improvements' has been chosen as one of the [project ideas](https://www.nsnam.org/wiki/GSOC2023Projects) 
-for the ns-3 projects in [GSoC 2023](https://summerofcode.withgoogle.com/programs/2023). The project 
-developed the message interface (struct-based & vector-based) and Gym interface, provided more examples 
+'ns3-ai improvements' has been chosen as one of the [project ideas](https://www.nsnam.org/wiki/GSOC2023Projects)
+for the ns-3 projects in [GSoC 2023](https://summerofcode.withgoogle.com/programs/2023). The project
+developed the message interface (struct-based & vector-based) and Gym interface, provided more examples
 and enhanced stability and usability.
 
 - Project wiki page: [GSOC2023ns3-ai](https://www.nsnam.org/wiki/GSOC2023ns3-ai)
@@ -265,16 +99,11 @@
 
 Note: this tutorial explains the original design, which is not up to date with the newer interface.
 
-Join us in this [online recording](https://vimeo.com/566296651) to get better knowledge about ns3-ai. 
+Join us in this [online recording](https://vimeo.com/566296651) to get better knowledge about ns3-ai.
 The slides introducing the ns3-ai model could also be found [here](https://www.nsnam.org/wp-content/uploads/2021/tutorials/ns3-ai-tutorial-June-2021.pdf).
 
 ## Cite Our Work
 
-<<<<<<< HEAD
-=======
-## Cite our work
-
->>>>>>> 1961710a
 Please use the following bibtex:
 
 ```
